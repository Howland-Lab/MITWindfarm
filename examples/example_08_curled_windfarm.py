--- conflicted
+++ resolved
@@ -31,15 +31,9 @@
             verbose=False,
         ),
     )
-<<<<<<< HEAD
     wf_gauss = Windfarm(TIamb=0.05)  # 5% ambient TI, default model is Gaussian wake
-    layout = Layout([0, 5, 10], [0, 0.4, 0.8], [0, 0, 0])  # non-dim by diameter D
+    layout = Layout([0, 5, 10], [0, 0.4, 0.8], [zhub, zhub, zhub])  # non-dim by diameter D
     setpoints = [  # for UnifiedAD_TI() rotor, set points are (Ctprime, yaw) tuple pairs
-=======
-    wf_gauss = Windfarm(TIamb=0.05)
-    layout = Layout([0, 5, 10], [0, 0.4, 0.8], [zhub, zhub, zhub])
-    setpoints = [
->>>>>>> c612ffbc
         (2, np.radians(30)),
         (2, np.radians(15)),
         (2, 0),
